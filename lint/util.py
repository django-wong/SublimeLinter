--- conflicted
+++ resolved
@@ -209,76 +209,6 @@
     return out
 
 
-<<<<<<< HEAD
-def extract_path(cmd, delim=':'):
-    """Return the user's PATH as a colon-delimited list."""
-    from . import persist
-    persist.debug('user shell:', cmd[0])
-
-    out = run_shell_cmd(cmd).decode()
-    path = out.split('__SUBL_PATH__', 2)
-
-    if len(path) > 1:
-        path = path[1]
-        return ':'.join(path.strip().split(delim))
-    else:
-        persist.printf('Could not parse shell PATH output:\n' + (out if out else '<empty>'))
-        sublime.error_message(
-            'SublimeLinter could not determine your shell PATH. '
-            'It is unlikely that any linters will work. '
-            '\n\n'
-            'Please see the troubleshooting guide for info on how to debug PATH problems.')
-        return ''
-
-
-def get_shell_path(env):
-    """
-    Return the user's shell PATH using shell --login.
-
-    This method is only used on Posix systems.
-
-    """
-
-    from . import persist
-
-    if persist.settings.get('use_current_shell_path') is True:
-        return env['PATH']
-
-    if 'SHELL' in env:
-        shell_path = env['SHELL']
-        shell = os.path.basename(shell_path)
-
-        # We have to delimit the PATH output with markers because
-        # text might be output during shell startup.
-        if shell in ('bash', 'zsh'):
-            return extract_path(
-                (shell_path, '-l', '-c', 'echo "__SUBL_PATH__${PATH}__SUBL_PATH__"')
-            )
-        elif shell == 'fish':
-            return extract_path(
-                (shell_path, '-l', '-c', 'echo "__SUBL_PATH__"; for p in $PATH; echo $p; end; echo "__SUBL_PATH__"'),
-                '\n'
-            )
-        else:
-            from . import persist
-            persist.printf('Using an unsupported shell:', shell)
-
-    # guess PATH if we haven't returned yet
-    split = env['PATH'].split(':')
-    p = env['PATH']
-
-    for path in (
-        '/usr/bin', '/usr/local/bin',
-        '/usr/local/php/bin', '/usr/local/php5/bin'
-    ):
-        if path not in split:
-            p += (':' + path)
-
-    return p
-
-
-=======
->>>>>>> 8a830dac
 @lru_cache(maxsize=None)
 def get_environment_variable(name):
     """Return the value of the given environment variable, or None if not found."""
